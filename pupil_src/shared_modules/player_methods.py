'''
(*)~---------------------------------------------------------------------------
Pupil - eye tracking platform
Copyright (C) 2012-2017  Pupil Labs

Distributed under the terms of the GNU
Lesser General Public License (LGPL v3.0).
See COPYING and COPYING.LESSER for license details.
---------------------------------------------------------------------------~(*)
'''

import os, cv2, csv_utils
import numpy as np
from scipy.interpolate import interp1d
import collections
import glob
import av

# logging
import logging
logger = logging.getLogger(__name__)
from file_methods import save_object, load_object, UnpicklingError
from version_utils import VersionFormat
from version_utils import read_rec_version
from camera_models import load_intrinsics, save_intrinsics


def correlate_data(data, timestamps):
    '''
    data:  list of data :
        each datum is a dict with at least:
            timestamp: float

    timestamps: timestamps list to correlate  data to

    this takes a data list and a timestamps list and makes a new list
    with the length of the number of timestamps.
    Each slot contains a list that will have 0, 1 or more assosiated data points.

    Finally we add an index field to the datum with the associated index
    '''
    timestamps = list(timestamps)
    data_by_frame = [[] for i in timestamps]

    frame_idx = 0
    data_index = 0

    data.sort(key=lambda d: d['timestamp'])

    while True:
        try:
            datum = data[data_index]
            # we can take the midpoint between two frames in time: More appropriate for SW timestamps
            ts = (timestamps[frame_idx]+timestamps[frame_idx+1]) / 2.
            # or the time of the next frame: More appropriate for Sart Of Exposure Timestamps (HW timestamps).
            # ts = timestamps[frame_idx+1]
        except IndexError:
            # we might loose a data point at the end but we dont care
            break

        if datum['timestamp'] <= ts:
            datum['index'] = frame_idx
            data_by_frame[frame_idx].append(datum)
            data_index += 1
        else:
            frame_idx += 1

    return data_by_frame


def update_recording_to_recent(rec_dir):

    meta_info = load_meta_info(rec_dir)
    update_meta_info(rec_dir, meta_info)

    if (meta_info.get('Capture Software', 'Pupil Capture') == 'Pupil Mobile'
            and 'Data Format Version' not in meta_info):
        convert_pupil_mobile_recording_to_v094(rec_dir)
        meta_info['Data Format Version'] = 'v0.9.4'
        update_meta_info(rec_dir, meta_info)

    # Reference format: v0.7.4
    rec_version = read_rec_version(meta_info)

    # Convert python2 to python3
    if rec_version <= VersionFormat('0.8.7'):
        update_recording_bytes_to_unicode(rec_dir)

    if rec_version >= VersionFormat('0.7.4'):
        pass
    elif rec_version >= VersionFormat('0.7.3'):
        update_recording_v073_to_v074(rec_dir)
    elif rec_version >= VersionFormat('0.5'):
        update_recording_v05_to_v074(rec_dir)
    elif rec_version >= VersionFormat('0.4'):
        update_recording_v04_to_v074(rec_dir)
    elif rec_version >= VersionFormat('0.3'):
        update_recording_v03_to_v074(rec_dir)
    else:
        logger.Error("This recording is too old. Sorry.")
        return

    # Incremental format updates
    if rec_version < VersionFormat('0.8.2'):
        update_recording_v074_to_v082(rec_dir)
    if rec_version < VersionFormat('0.8.3'):
        update_recording_v082_to_v083(rec_dir)
    if rec_version < VersionFormat('0.8.6'):
        update_recording_v083_to_v086(rec_dir)
    if rec_version < VersionFormat('0.8.7'):
        update_recording_v086_to_v087(rec_dir)
    if rec_version < VersionFormat('0.9.1'):
        update_recording_v087_to_v091(rec_dir)
    if rec_version < VersionFormat('0.9.3'):
        update_recording_v091_to_v093(rec_dir)
    if rec_version < VersionFormat('0.9.4'):
        update_recording_v093_to_v094(rec_dir)
    if rec_version < VersionFormat('0.9.13'):
        update_recording_v094_to_v0913(rec_dir)
    if rec_version < VersionFormat('0.9.14'):
        update_recording_v0913_to_v0914(rec_dir)
<<<<<<< HEAD

=======
>>>>>>> 67631e43
    # How to extend:
    # if rec_version < VersionFormat('FUTURE FORMAT'):
    #    update_recording_v081_to_FUTURE(rec_dir)


def load_meta_info(rec_dir):
    meta_info_path = os.path.join(rec_dir,"info.csv")
    with open(meta_info_path,'r',encoding='utf-8') as csvfile:
        meta_info = csv_utils.read_key_value_file(csvfile)
    return meta_info


def update_meta_info(rec_dir, meta_info):
    logger.info('Updating meta info')
    meta_info_path = os.path.join(rec_dir,"info.csv")
    with open(meta_info_path,'w',newline='') as csvfile:
        csv_utils.write_key_value_file(csvfile,meta_info)


def convert_pupil_mobile_recording_to_v094(rec_dir):
    logger.info("Converting Pupil Mobile recording to v0.9.4 format")
    # convert time files and rename corresponding videos
    time_pattern = os.path.join(rec_dir, '*.time')
    for time_loc in glob.glob(time_pattern):
        time_file_name = os.path.split(time_loc)[1]
        time_name, time_ext = os.path.splitext(time_file_name)

        potential_locs = [os.path.join(rec_dir, time_name+ext) for ext in ('.mjpeg', '.mp4','.m4a')]
        existing_locs = [loc for loc in potential_locs if os.path.exists(loc)]
        if not existing_locs:
            continue
        else:
            video_loc = existing_locs[0]

        if time_name in ('Pupil Cam1 ID0', 'Pupil Cam1 ID1'):
            time_name = 'eye'+time_name[-1]  # rename eye files
        elif time_name in ('Pupil Cam1 ID2', 'Logitech Webcam C930e'):
            video = av.open(video_loc, 'r')
            frame_size = video.streams.video[0].format.width, video.streams.video[0].format.height
            del video
            intrinsics = load_intrinsics(rec_dir, time_name, frame_size)
            save_intrinsics(rec_dir, 'world', frame_size, intrinsics)

            time_name = 'world'  # assume world file
        elif time_name.startswith('audio_'):
            time_name = 'audio'

        timestamps = np.fromfile(time_loc, dtype='>f8')
        timestamp_loc = os.path.join(rec_dir, '{}_timestamps.npy'.format(time_name))
        logger.info('Creating "{}"'.format(os.path.split(timestamp_loc)[1]))
        np.save(timestamp_loc, timestamps)

        if time_name == 'audio':
            video_dst = os.path.join(rec_dir, time_name) + '.mp4'
            logger.info('Renaming "{}" to "{}"'.format(os.path.split(video_loc)[1], os.path.split(video_dst)[1]))
            os.rename(video_loc, video_dst)
        else:
            video_dst = os.path.join(rec_dir, time_name) + os.path.splitext(video_loc)[1]
            logger.info('Renaming "{}" to "{}"'.format(os.path.split(video_loc)[1], os.path.split(video_dst)[1]))
            os.rename(video_loc, video_dst)

    pupil_data_loc = os.path.join(rec_dir, 'pupil_data')
    if not os.path.exists(pupil_data_loc):
        logger.info('Creating "pupil_data"')
        save_object({'pupil_positions': [],
                     'gaze_positions': [],
                     'notifications': []}, pupil_data_loc)


def update_recording_v074_to_v082(rec_dir):
    meta_info_path = os.path.join(rec_dir,"info.csv")
    with open(meta_info_path,'r',encoding='utf-8') as csvfile:
        meta_info = csv_utils.read_key_value_file(csvfile)
        meta_info['Data Format Version'] = 'v0.8.2'
    update_meta_info(rec_dir, meta_info)


def update_recording_v082_to_v083(rec_dir):
    logger.info("Updating recording from v0.8.2 format to v0.8.3 format")
    pupil_data = load_object(os.path.join(rec_dir, "pupil_data"))
    meta_info_path = os.path.join(rec_dir,"info.csv")

    for d in pupil_data['gaze_positions']:
        if 'base' in d:
            d['base_data'] = d.pop('base')

    save_object(pupil_data,os.path.join(rec_dir, "pupil_data"))

    with open(meta_info_path,'r',encoding='utf-8') as csvfile:
        meta_info = csv_utils.read_key_value_file(csvfile)
        meta_info['Data Format Version'] = 'v0.8.3'

    update_meta_info(rec_dir, meta_info)


def update_recording_v083_to_v086(rec_dir):
    logger.info("Updating recording from v0.8.3 format to v0.8.6 format")
    pupil_data = load_object(os.path.join(rec_dir, "pupil_data"))
    meta_info_path = os.path.join(rec_dir,"info.csv")

    for topic in pupil_data.keys():
        for d in pupil_data[topic]:
            d['topic'] = topic

    save_object(pupil_data,os.path.join(rec_dir, "pupil_data"))

    with open(meta_info_path,'r',encoding='utf-8') as csvfile:
        meta_info = csv_utils.read_key_value_file(csvfile)
        meta_info['Data Format Version'] = 'v0.8.6'

    update_meta_info(rec_dir, meta_info)


def update_recording_v086_to_v087(rec_dir):
    logger.info("Updating recording from v0.8.6 format to v0.8.7 format")
    pupil_data = load_object(os.path.join(rec_dir, "pupil_data"))
    meta_info_path = os.path.join(rec_dir,"info.csv")

    def _clamp_norm_point(pos):
        '''realisitic numbers for norm pos should be in this range.
            Grossly bigger or smaller numbers are results bad exrapolation
            and can cause overflow erorr when denormalized and cast as int32.
        '''
        return min(100.,max(-100.,pos[0])),min(100.,max(-100.,pos[1]))

    for g in pupil_data.get('gaze_positions', []):
        if 'topic' not in g:
            # we missed this in one gaze mapper
            g['topic'] = 'gaze'
        g['norm_pos'] = _clamp_norm_point(g['norm_pos'])

    save_object(pupil_data,os.path.join(rec_dir, "pupil_data"))

    with open(meta_info_path,'r',encoding='utf-8') as csvfile:
        meta_info = csv_utils.read_key_value_file(csvfile)
        meta_info['Data Format Version'] = 'v0.8.7'

    update_meta_info(rec_dir, meta_info)


def update_recording_v087_to_v091(rec_dir):
    logger.info("Updating recording from v0.8.7 format to v0.9.1 format")
    meta_info_path = os.path.join(rec_dir,"info.csv")

    with open(meta_info_path,'r',encoding='utf-8') as csvfile:
        meta_info = csv_utils.read_key_value_file(csvfile)
        meta_info['Data Format Version'] = 'v0.9.1'

    update_meta_info(rec_dir, meta_info)


def update_recording_v091_to_v093(rec_dir):
    logger.info("Updating recording from v0.9.1 format to v0.9.3 format")
    meta_info_path = os.path.join(rec_dir,"info.csv")
    pupil_data = load_object(os.path.join(rec_dir, "pupil_data"))
    for g in pupil_data.get('gaze_positions', []):
        # fixing recordings made with bug https://github.com/pupil-labs/pupil/issues/598
        g['norm_pos'] = float(g['norm_pos'][0]), float(g['norm_pos'][1])

    save_object(pupil_data, os.path.join(rec_dir, "pupil_data"))

    with open(meta_info_path, 'r', encoding='utf-8') as csvfile:
        meta_info = csv_utils.read_key_value_file(csvfile)
        meta_info['Data Format Version'] = 'v0.9.3'
    update_meta_info(rec_dir, meta_info)


def update_recording_v093_to_v094(rec_dir):
    logger.info("Updating recording from v0.9.3 to v0.9.4.")
    meta_info_path = os.path.join(rec_dir, "info.csv")

    for file in os.listdir(rec_dir):
        if file.startswith('.') or os.path.splitext(file)[1] in ('.mp4', '.avi'):
            continue
        rec_file = os.path.join(rec_dir, file)

        try:
            rec_object = load_object(rec_file,allow_legacy=False)
            save_object(rec_object, rec_file)
        except:
            try:
                rec_object = load_object(rec_file,allow_legacy=True)
                save_object(rec_object, rec_file)
                logger.info('Converted `{}` from pickle to msgpack'.format(file))
            except:
                logger.warning("did not convert {}".format(rec_file))

    with open(meta_info_path, 'r', encoding='utf-8') as csvfile:
        meta_info = csv_utils.read_key_value_file(csvfile)
        meta_info['Data Format Version'] = 'v0.9.4'
    update_meta_info(rec_dir, meta_info)


def update_recording_v094_to_v0913(rec_dir, retry_on_averror=True):
    try:
        logger.info("Updating recording from v0.9.4 to v0.9.13")
        meta_info_path = os.path.join(rec_dir, "info.csv")

        wav_file_loc = os.path.join(rec_dir, 'audio.wav')
        aac_file_loc = os.path.join(rec_dir, 'audio.mp4')
        audio_ts_loc = os.path.join(rec_dir, 'audio_timestamps.npy')
        backup_ts_loc = os.path.join(rec_dir, 'audio_timestamps_old.npy')
        if os.path.exists(wav_file_loc) and os.path.exists(audio_ts_loc):
            in_container = av.open(wav_file_loc)
            in_stream = in_container.streams.audio[0]
            in_frame_size = 0
            in_frame_num = 0

            out_container = av.open(aac_file_loc, 'w')
            out_stream = out_container.add_stream('aac')

            for in_packet in in_container.demux():
                for audio_frame in in_packet.decode():
                    if not in_frame_size:
                        in_frame_size = audio_frame.samples
                    in_frame_num += 1
                    out_packet = out_stream.encode(audio_frame)
                    if out_packet is not None:
                        out_container.mux(out_packet)

            # flush encoder
            out_packet = out_stream.encode(None)
            while out_packet is not None:
                out_container.mux(out_packet)
                out_packet = out_stream.encode(None)

            out_frame_size = out_stream.frame_size
            out_frame_num = out_stream.frames
            out_frame_rate = out_stream.rate
            in_frame_rate = in_stream.rate

            out_container.close()

            old_ts = np.load(audio_ts_loc)
            np.save(backup_ts_loc, old_ts)

            if len(old_ts) != in_frame_num:
                in_frame_size /= len(old_ts) / in_frame_num
                logger.debug('Provided audio frame size is inconsistent with amount of timestamps. Correcting frame size to {}'.format(in_frame_size))

            old_ts_idx = np.arange(0, len(old_ts) * in_frame_size, in_frame_size) * out_frame_rate / in_frame_rate
            new_ts_idx = np.arange(0, out_frame_num * out_frame_size, out_frame_size)
            interpolate = interp1d(old_ts_idx, old_ts, bounds_error=False, fill_value='extrapolate')
            new_ts = interpolate(new_ts_idx)

            # raise RuntimeError
            np.save(audio_ts_loc, new_ts)

        with open(meta_info_path, 'r', encoding='utf-8') as csvfile:
            meta_info = csv_utils.read_key_value_file(csvfile)
            meta_info['Data Format Version'] = 'v0.9.13'
        update_meta_info(rec_dir, meta_info)
    except av.AVError as averr:
        # Try to catch `libav.aac : Input contains (near) NaN/+-Inf` errors
        # Unfortunately, the above error is only logged not raised. Instead
        # `averr`, an `Invalid Argument` error with error number 22, is raised.
        if retry_on_averror and averr.errno == 22:
            # unfortunately
            logger.error('Encountered AVError. Retrying to update recording.')
            out_container.close()
            # Only retry once:
            update_recording_v094_to_v0913(rec_dir, retry_on_averror=False)
        else:
            raise  # re-raise exception


<<<<<<< HEAD
def update_recording_v0913_to_v0914(rec_dir):
    logger.info("Updating recording from v0.9.13 to v0.9.14")
    try:
        old_calib_loc = os.path.join(rec_dir, 'camera_calibration')
        old_calib = load_object(old_calib_loc)
        res = tuple(old_calib['resolution'])
        del old_calib['resolution']
        del old_calib['camera_name']
        old_calib['cam_type'] = 'dist_pinhole'
        new_calib = {str(res): old_calib, 'version': 1}
        save_object(new_calib, os.path.join(rec_dir, 'world.intrinsics'))
        logger.info('Replaced `camera_calibration` with `world.intrinsics`.')

        os.rename(old_calib_loc, old_calib_loc+'.deprecated')
    except IOError:
        pass

    meta_info_path = os.path.join(rec_dir, "info.csv")
=======


def update_recording_v0913_to_v0914(rec_dir):
    logger.info("Updating recording from v0.9.13 to v0.9.14.")
    meta_info_path = os.path.join(rec_dir, "info.csv")

    pupil_data = load_object(os.path.join(rec_dir, "pupil_data"))
    if 'notifications' not in pupil_data:
        pupil_data['notifications'] = []
        save_object(pupil_data, os.path.join(rec_dir, "pupil_data"))
>>>>>>> 67631e43
    with open(meta_info_path, 'r', encoding='utf-8') as csvfile:
        meta_info = csv_utils.read_key_value_file(csvfile)
        meta_info['Data Format Version'] = 'v0.9.14'
    update_meta_info(rec_dir, meta_info)

<<<<<<< HEAD

=======
>>>>>>> 67631e43
def update_recording_bytes_to_unicode(rec_dir):
    logger.info("Updating recording from bytes to unicode.")

    def convert(data):
        if isinstance(data, bytes):
            return data.decode()
        elif isinstance(data, str) or isinstance(data, np.ndarray):
            return data
        elif isinstance(data, collections.Mapping):
            return dict(map(convert, data.items()))
        elif isinstance(data, collections.Iterable):
            return type(data)(map(convert, data))
        else:
            return data

    for file in os.listdir(rec_dir):
        if file.startswith('.') or os.path.splitext(file)[1] in ('.mp4', '.avi'):
            continue
        rec_file = os.path.join(rec_dir, file)
        try:
            rec_object = load_object(rec_file)
            converted_object = convert(rec_object)
            if converted_object != rec_object:
                logger.info('Converted `{}` from bytes to unicode'.format(file))
                save_object(converted_object, rec_file)
        except (UnpicklingError, IsADirectoryError):
            continue

    # manually convert k v dicts.
    meta_info_path = os.path.join(rec_dir, "info.csv")
    with open(meta_info_path, 'r', encoding='utf-8') as csvfile:
        meta_info = csv_utils.read_key_value_file(csvfile)
    with open(meta_info_path, 'w', newline='') as csvfile:
        csv_utils.write_key_value_file(csvfile, meta_info)


def update_recording_v073_to_v074(rec_dir):
    logger.info("Updating recording from v0.7x format to v0.7.4 format")
    pupil_data = load_object(os.path.join(rec_dir, "pupil_data"))
    modified = False
    for p in pupil_data['pupil_positions']:
        if p['method'] == "3D c++":
            p['method'] = "3d c++"
            try:
                p['projected_sphere'] = p.pop('projectedSphere')
            except:
                p['projected_sphere'] = {'center':(0,0),'angle':0,'axes':(0,0)}
            p['model_confidence'] = p.pop('modelConfidence')
            p['model_id'] = p.pop('modelID')
            p['circle_3d'] = p.pop('circle3D')
            p['diameter_3d'] = p.pop('diameter_3D')
            modified = True
    if modified:
        save_object(load_object(os.path.join(rec_dir, "pupil_data")),os.path.join(rec_dir, "pupil_data_old"))
    try:
        save_object(pupil_data,os.path.join(rec_dir, "pupil_data"))
    except IOError:
        pass


def update_recording_v05_to_v074(rec_dir):
    logger.info("Updating recording from v0.5x/v0.6x/v0.7x format to v0.7.4 format")
    pupil_data = load_object(os.path.join(rec_dir, "pupil_data"))
    save_object(pupil_data,os.path.join(rec_dir, "pupil_data_old"))
    for p in pupil_data['pupil_positions']:
        p['method'] = '2d python'
    try:
        save_object(pupil_data,os.path.join(rec_dir, "pupil_data"))
    except IOError:
        pass

def update_recording_v04_to_v074(rec_dir):
    logger.info("Updating recording from v0.4x format to v0.7.4 format")
    gaze_array = np.load(os.path.join(rec_dir,'gaze_positions.npy'))
    pupil_array = np.load(os.path.join(rec_dir,'pupil_positions.npy'))
    gaze_list = []
    pupil_list = []

    for datum in pupil_array:
        ts, confidence, id, x, y, diameter = datum[:6]
        pupil_list.append({'timestamp':ts,'confidence':confidence,'id':id,'norm_pos':[x,y],'diameter':diameter,
                          'method':'2d python','ellipse': {'angle': 0.0, 'center': [0.0, 0.0], 'axes': [0.0, 0.0]}})

    pupil_by_ts = dict([(p['timestamp'],p) for p in pupil_list])

    for datum in gaze_array:
        ts,confidence,x,y, = datum
        gaze_list.append({'timestamp':ts,'confidence':confidence,'norm_pos':[x,y],'base':[pupil_by_ts.get(ts,None)]})

    pupil_data = {'pupil_positions':pupil_list,'gaze_positions':gaze_list}
    try:
        save_object(pupil_data,os.path.join(rec_dir, "pupil_data"))
    except IOError:
        pass

def update_recording_v03_to_v074(rec_dir):
    logger.info("Updating recording from v0.3x format to v0.7.4 format")
    pupilgaze_array = np.load(os.path.join(rec_dir,'gaze_positions.npy'))
    gaze_list = []
    pupil_list = []

    for datum in pupilgaze_array:
        gaze_x,gaze_y,pupil_x,pupil_y,ts,confidence = datum
        #some bogus size and confidence as we did not save it back then
        pupil_list.append({'timestamp':ts,'confidence':confidence,'id':0,'norm_pos':[pupil_x,pupil_y],'diameter':50,'method':'2d python'})
        gaze_list.append({'timestamp':ts,'confidence':confidence,'norm_pos':[gaze_x,gaze_y],'base':[pupil_list[-1]]})

    pupil_data = {'pupil_positions':pupil_list,'gaze_positions':gaze_list}
    try:
        save_object(pupil_data,os.path.join(rec_dir, "pupil_data"))
    except IOError:
        pass

    ts_path     = os.path.join(rec_dir,"world_timestamps.npy")
    ts_path_old = os.path.join(rec_dir,"timestamps.npy")
    if not os.path.isfile(ts_path) and os.path.isfile(ts_path_old):
        os.rename(ts_path_old, ts_path)


def is_pupil_rec_dir(rec_dir):
    if not os.path.isdir(rec_dir):
        logger.error("No valid dir supplied")
        return False
    try:
        meta_info = load_meta_info(rec_dir)
        meta_info["Recording Name"]  # Test key existence
    except:
        logger.error("Could not read info.csv file: Not a valid Pupil recording.")
        return False
    return True


def transparent_circle(img,center,radius,color,thickness):
    center = tuple(map(int,center))
    rgb = [255*c for c in color[:3]] # convert to 0-255 scale for OpenCV
    alpha = color[-1]
    radius = int(radius)
    if thickness > 0:
        pad = radius + 2 + thickness
    else:
        pad = radius + 3
    roi = slice(center[1]-pad,center[1]+pad),slice(center[0]-pad,center[0]+pad)

    try:
        overlay = img[roi].copy()
        cv2.circle(img,center,radius,rgb, thickness=thickness, lineType=cv2.LINE_AA)
        opacity = alpha
        cv2.addWeighted(src1=img[roi], alpha=opacity, src2=overlay, beta=1. - opacity, gamma=0, dst=img[roi])
    except:
        logger.debug("transparent_circle would have been partially outside of img. Did not draw it.")


def transparent_image_overlay(pos,overlay_img,img,alpha):
    """
    Overlay one image with another with alpha blending
    In player this will be used to overlay the eye (as overlay_img) over the world image (img)
    Arguments:
        pos: (x,y) position of the top left corner in numpy row,column format from top left corner (numpy coord system)
        overlay_img: image to overlay
        img: destination image
        alpha: 0.0-1.0
    """
    roi = slice(pos[1],pos[1]+overlay_img.shape[0]),slice(pos[0],pos[0]+overlay_img.shape[1])
    try:
        cv2.addWeighted(overlay_img,alpha,img[roi],1.-alpha,0,img[roi])
    except:
        logger.debug("transparent_image_overlay was outside of the world image and was not drawn")
    pass<|MERGE_RESOLUTION|>--- conflicted
+++ resolved
@@ -119,10 +119,7 @@
         update_recording_v094_to_v0913(rec_dir)
     if rec_version < VersionFormat('0.9.14'):
         update_recording_v0913_to_v0914(rec_dir)
-<<<<<<< HEAD
-
-=======
->>>>>>> 67631e43
+
     # How to extend:
     # if rec_version < VersionFormat('FUTURE FORMAT'):
     #    update_recording_v081_to_FUTURE(rec_dir)
@@ -389,10 +386,17 @@
             raise  # re-raise exception
 
 
-<<<<<<< HEAD
 def update_recording_v0913_to_v0914(rec_dir):
     logger.info("Updating recording from v0.9.13 to v0.9.14")
-    try:
+
+    # add notifications entry to pupil_data if missing
+    pupil_data_loc = os.path.join(rec_dir, 'pupil_data')
+    pupil_data = load_object(pupil_data_loc)
+    if 'notifications' not in pupil_data:
+        pupil_data['notifications'] = []
+        save_object(pupil_data, pupil_data_loc)
+
+    try:  # upgrade camera intrinsics
         old_calib_loc = os.path.join(rec_dir, 'camera_calibration')
         old_calib = load_object(old_calib_loc)
         res = tuple(old_calib['resolution'])
@@ -408,27 +412,12 @@
         pass
 
     meta_info_path = os.path.join(rec_dir, "info.csv")
-=======
-
-
-def update_recording_v0913_to_v0914(rec_dir):
-    logger.info("Updating recording from v0.9.13 to v0.9.14.")
-    meta_info_path = os.path.join(rec_dir, "info.csv")
-
-    pupil_data = load_object(os.path.join(rec_dir, "pupil_data"))
-    if 'notifications' not in pupil_data:
-        pupil_data['notifications'] = []
-        save_object(pupil_data, os.path.join(rec_dir, "pupil_data"))
->>>>>>> 67631e43
     with open(meta_info_path, 'r', encoding='utf-8') as csvfile:
         meta_info = csv_utils.read_key_value_file(csvfile)
         meta_info['Data Format Version'] = 'v0.9.14'
     update_meta_info(rec_dir, meta_info)
 
-<<<<<<< HEAD
-
-=======
->>>>>>> 67631e43
+
 def update_recording_bytes_to_unicode(rec_dir):
     logger.info("Updating recording from bytes to unicode.")
 
