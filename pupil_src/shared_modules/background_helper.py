'''
(*)~---------------------------------------------------------------------------
Pupil - eye tracking platform
Copyright (C) 2012-2017  Pupil Labs

Distributed under the terms of the GNU
Lesser General Public License (LGPL v3.0).
See COPYING and COPYING.LESSER for license details.
---------------------------------------------------------------------------~(*)
'''

from ctypes import c_bool
import multiprocessing as mp
mp = mp.get_context('fork')
import logging
logger = logging.getLogger(__name__)


class EarlyCancellationError(Exception):
    pass


class Task_Proxy(object):
    '''Future like object that runs a given generator in the background and returns is able to return the results incrementally'''
<<<<<<< HEAD
    def __init__(self, name, generator, force_spawn=False, args=(), kwargs={}):
=======
    def __init__(self, name, generator, args=(), kwargs={}):
>>>>>>> c29e0af4
        super(Task_Proxy, self).__init__()




        self._should_terminate_flag = mp.Value(c_bool, 0)
        self._completed = False

        pipe_recv, pipe_send = mp.Pipe(False)
        wrapper_args = [pipe_send, self._should_terminate_flag, generator]
        wrapper_args.extend(args)
        self.process = mp.Process(target=self._wrapper, name=name, args=wrapper_args, kwargs=kwargs)
        self.process.start()
        self.pipe = pipe_recv

    def _wrapper(self, pipe, _should_terminate_flag, generator, *args, **kwargs):
        '''Executed in background, pipes generator results to foreground'''
        logger.debug('Entering _wrapper')
        try:
            for datum in generator(*args, **kwargs):
                if _should_terminate_flag.value:
                    raise EarlyCancellationError('Task was cancelled')
                pipe.send(datum)
        except Exception as e:
            if not isinstance(e, EarlyCancellationError):
                pipe.send(e)
                import traceback
                logger.warning(traceback.format_exc())
        else:
            pipe.send(StopIteration())
        finally:
            pipe.close()
            logger.debug('Exiting _wrapper')

    def fetch(self):
        '''Fetches progress and available results from background'''
        while self.pipe.poll(0):
            try:
                datum = self.pipe.recv()
            except EOFError:
                logger.debug("Process canceled be user.")
                return
            else:
                if isinstance(datum, StopIteration):
                    self._completed = True
                    return
                elif isinstance(datum, Exception):
                    raise datum
                else:
                    yield datum

    def cancel(self, timeout=1):
        self._should_terminate_flag.value = True
        for x in self.fetch():
            # fetch to flush pipe to allow process to react to cancel comand.
            pass
        self.process.join(timeout)

    @property
    def completed(self):
        return self._completed

    def __del__(self):
        self.cancel(timeout=.1)
        self.process = None


if __name__ == '__main__':
    logging.basicConfig(level=logging.DEBUG, format='%(asctime)s - %(processName)s - [%(levelname)s] %(name)s: %(message)s')

    def example_generator(mu=0., sigma=1., steps=100):
        '''samples `N(\mu, \sigma^2)`'''
        import numpy as np
        from time import sleep
        for i in range(steps):
            # yield progress, datum
            yield (i + 1) / steps, sigma * np.random.randn() + mu
            sleep(np.random.rand() * .1)

    # initialize task proxy
    task = Task_Proxy('Background', example_generator, args=(5., 3.), kwargs={'steps': 100})

    from time import time, sleep
    start = time()
    maximal_duration = 2.
    while time() - start < maximal_duration:
        # fetch all available results
        for progress, random_number in task.fetch():
            logger.debug('[{:3.0f}%] {:0.2f}'.format(progress * 100, random_number))

        # test if task is completed
        if task.completed:
            break
        sleep(1.)

    logger.debug('Canceling task')
    task.cancel(wait=True)
    logger.debug('Task done')<|MERGE_RESOLUTION|>--- conflicted
+++ resolved
@@ -22,15 +22,8 @@
 
 class Task_Proxy(object):
     '''Future like object that runs a given generator in the background and returns is able to return the results incrementally'''
-<<<<<<< HEAD
-    def __init__(self, name, generator, force_spawn=False, args=(), kwargs={}):
-=======
     def __init__(self, name, generator, args=(), kwargs={}):
->>>>>>> c29e0af4
-        super(Task_Proxy, self).__init__()
-
-
-
+        super().__init__()
 
         self._should_terminate_flag = mp.Value(c_bool, 0)
         self._completed = False
