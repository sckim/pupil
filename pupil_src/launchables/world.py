'''
(*)~---------------------------------------------------------------------------
Pupil - eye tracking platform
Copyright (C) 2012-2017  Pupil Labs

Distributed under the terms of the GNU
Lesser General Public License (LGPL v3.0).
See COPYING and COPYING.LESSER for license details.
---------------------------------------------------------------------------~(*)
'''
import os
import platform


class Global_Container(object):
    pass


def world(timebase, eyes_are_alive, ipc_pub_url, ipc_sub_url,
          ipc_push_url, user_dir, version):
    """Reads world video and runs plugins.

    Creates a window, gl context.
    Grabs images from a capture.
    Maps pupil to gaze data
    Can run various plug-ins.

    Reacts to notifications:
        ``set_detection_mapping_mode``
        ``eye_process.started``
        ``start_plugin``

    Emits notifications:
        ``eye_process.should_start``
        ``eye_process.should_stop``
        ``set_detection_mapping_mode``
        ``world_process.started``
        ``world_process.stopped``
        ``recording.should_stop``: Emits on camera failure
        ``launcher_process.should_stop``

    Emits data:
        ``gaze``: Gaze data from current gaze mapping plugin.``
        ``*``: any other plugin generated data in the events
               that it not [dt,pupil,gaze].
    """

    # We defer the imports because of multiprocessing.
    # Otherwise the world process each process also loads the other imports.
    # This is not harmful but unnecessary.

    # general imports
    import logging

    # networking
    import zmq
    import zmq_tools

    # zmq ipc setup
    zmq_ctx = zmq.Context()
    ipc_pub = zmq_tools.Msg_Dispatcher(zmq_ctx, ipc_push_url)
    notify_sub = zmq_tools.Msg_Receiver(zmq_ctx, ipc_sub_url, topics=('notify',))

    # log setup
    logging.getLogger("OpenGL").setLevel(logging.ERROR)
    logger = logging.getLogger()
    logger.handlers = []
    logger.setLevel(logging.DEBUG)
    logger.addHandler(zmq_tools.ZMQ_handler(zmq_ctx, ipc_push_url))
    # create logger for the context of this function
    logger = logging.getLogger(__name__)

    # display
    import glfw
    from pyglui import ui, graph, cygl, __version__ as pyglui_version
    assert pyglui_version >= '1.7'
    from pyglui.cygl.utils import Named_Texture
    import gl_utils

    # monitoring
    import psutil

    # helpers/utils
    from version_utils import VersionFormat
    from file_methods import Persistent_Dict
    from methods import normalize, denormalize, delta_t, get_system_info, timer
    from uvc import get_time_monotonic
    logger.info('Application Version: {}'.format(version))
    logger.info('System Info: {}'.format(get_system_info()))

    import audio

    # trigger pupil detector cpp build:
    import pupil_detectors
    del pupil_detectors

    # Plug-ins
    from plugin import Plugin, Plugin_List, import_runtime_plugins
    from calibration_routines import calibration_plugins, gaze_mapping_plugins, Calibration_Plugin, Gaze_Mapping_Plugin
    from fixation_detector import Fixation_Detector
    from recorder import Recorder
    from display_recent_gaze import Display_Recent_Gaze
    from time_sync import Time_Sync
    from pupil_remote import Pupil_Remote
    from pupil_groups import Pupil_Groups
    from surface_tracker import Surface_Tracker
    from log_display import Log_Display
    from annotations import Annotation_Capture
    from log_history import Log_History
    from frame_publisher import Frame_Publisher
    from blink_detection import Blink_Detection
    from video_capture import source_classes, manager_classes,Base_Manager,Base_Source
    from pupil_data_relay import Pupil_Data_Relay
    from remote_recorder import Remote_Recorder
    from audio_capture import Audio_Capture
    from accuracy_visualizer import Accuracy_Visualizer
    from diameter_history import Diameter_History

    # UI Platform tweaks
    if platform.system() == 'Linux':
        scroll_factor = 10.0
        window_position_default = (0, 0)
    elif platform.system() == 'Windows':
        scroll_factor = 10.0
        window_position_default = (8, 31)
    else:
        scroll_factor = 1.0
        window_position_default = (0, 0)

    icon_bar_width = 80
    window_size = None
    camera_render_size = None

    # g_pool holds variables for this process they are accesible to all plugins
    g_pool = Global_Container()
    g_pool.app = 'capture'
    g_pool.process = 'world'
    g_pool.user_dir = user_dir
    g_pool.version = version
    g_pool.timebase = timebase
    g_pool.zmq_ctx = zmq_ctx
    g_pool.ipc_pub = ipc_pub
    g_pool.ipc_pub_url = ipc_pub_url
    g_pool.ipc_sub_url = ipc_sub_url
    g_pool.ipc_push_url = ipc_push_url
    g_pool.eyes_are_alive = eyes_are_alive

    def get_timestamp():
        return get_time_monotonic() - g_pool.timebase.value
    g_pool.get_timestamp = get_timestamp
    g_pool.get_now = get_time_monotonic

    # manage plugins
    runtime_plugins = import_runtime_plugins(os.path.join(g_pool.user_dir, 'plugins'))
<<<<<<< HEAD
    user_plugins = [Audio_Capture, Pupil_Groups, Frame_Publisher, Pupil_Remote, Time_Sync, Surface_Tracker,
                    Annotation_Capture, Log_History, Fixation_Detector, Blink_Detection,
                    Remote_Recorder,Accuracy_Visualizer]
    system_plugins = [Log_Display, Display_Recent_Gaze, Recorder, Pupil_Data_Relay] + manager_classes + source_classes
    plugins = system_plugins + user_plugins + runtime_plugins + calibration_plugins + gaze_mapping_plugins
    user_plugins += [p for p in runtime_plugins if not isinstance(p, (Base_Manager, Base_Source, Calibration_Plugin, Gaze_Mapping_Plugin))]
    g_pool.plugin_by_name = {p.__name__: p for p in plugins}
=======
    calibration_plugins += [p for p in runtime_plugins if issubclass(p, Calibration_Plugin)]
    runtime_plugins = [p for p in runtime_plugins if not issubclass(p, Calibration_Plugin)]
    manager_classes += [p for p in runtime_plugins if issubclass(p, Base_Manager)]
    runtime_plugins = [p for p in runtime_plugins if not issubclass(p, Base_Manager)]
    user_launchable_plugins = [Audio_Capture, Pupil_Groups, Frame_Publisher, Pupil_Remote, Time_Sync, Surface_Tracker,
                               Annotation_Capture, Log_History, Fixation_Detector, Diameter_History,
                               Blink_Detection, Remote_Recorder, Accuracy_Visualizer] + runtime_plugins
    system_plugins = [Log_Display, Display_Recent_Gaze, Recorder, Pupil_Data_Relay]
    plugin_by_index = (system_plugins + user_launchable_plugins + calibration_plugins
                       + gaze_mapping_plugins + manager_classes + source_classes)
    name_by_index = [p.__name__ for p in plugin_by_index]
    plugin_by_name = dict(zip(name_by_index, plugin_by_index))
>>>>>>> 28c52ec4

    default_capture_settings = {
        'preferred_names': ["Pupil Cam1 ID2", "Logitech Camera", "(046d:081d)",
                            "C510", "B525", "C525", "C615", "C920", "C930e"],
        'frame_size': (1280, 720),
        'frame_rate': 30
    }

    default_plugins = [("UVC_Source", default_capture_settings),
                       ('Pupil_Data_Relay', {}),
                       ('UVC_Manager', {}),
                       ('Log_Display', {}),
                       ('Dummy_Gaze_Mapper', {}),
                       ('Display_Recent_Gaze', {}),
                       ('Screen_Marker_Calibration', {}),
                       ('Recorder', {}),
                       ('Pupil_Remote', {})]

    # Callback functions
    def on_resize(window, w, h):
        nonlocal window_size
        nonlocal camera_render_size

        if gl_utils.is_window_visible(window):
            hdpi_factor = float(glfw.glfwGetFramebufferSize(window)[0] / glfw.glfwGetWindowSize(window)[0])
            g_pool.gui.scale = g_pool.gui_user_scale * hdpi_factor
            window_size = w,h
            camera_render_size = w-int(icon_bar_width*g_pool.gui.scale),h
            g_pool.gui.update_window(*window_size)
            g_pool.gui.collect_menus()
            for g in g_pool.graphs:
                g.scale = hdpi_factor
                g.adjust_window_size(*window_size)


            for p in g_pool.plugins:
                p.on_window_resize(window, *camera_render_size)

    def on_iconify(window, iconified):
        g_pool.iconified = iconified

    def on_window_key(window, key, scancode, action, mods):
        g_pool.gui.update_key(key, scancode, action, mods)

    def on_window_char(window, char):
        g_pool.gui.update_char(char)

    def on_window_mouse_button(window, button, action, mods):
        g_pool.gui.update_button(button, action, mods)

    def on_pos(window, x, y):
        hdpi_factor = float(glfw.glfwGetFramebufferSize(
            window)[0] / glfw.glfwGetWindowSize(window)[0])
        x, y = x * hdpi_factor, y * hdpi_factor
        g_pool.gui.update_mouse(x, y)
        pos = x, y
        pos = normalize(pos, camera_render_size)
        # Position in img pixels
        pos = denormalize(pos, g_pool.capture.frame_size)
        for p in g_pool.plugins:
            p.on_pos(pos)

    def on_scroll(window, x, y):
        g_pool.gui.update_scroll(x, y * scroll_factor)

    def on_drop(window, count, paths):
        paths = [paths[x].decode('utf-8') for x in range(count)]
        for p in g_pool.plugins:
            p.on_drop(paths)

    tick = delta_t()

    def get_dt():
        return next(tick)

    # load session persistent settings
    session_settings = Persistent_Dict(os.path.join(g_pool.user_dir, 'user_settings_world'))
    if VersionFormat(session_settings.get("version", '0.0')) != g_pool.version:
        logger.info("Session setting are from a different version of this app. I will not use those.")
        session_settings.clear()

    g_pool.iconified = False
    g_pool.detection_mapping_mode = session_settings.get('detection_mapping_mode', '3d')
    g_pool.active_calibration_plugin = None
    g_pool.active_gaze_mapping_plugin = None
    g_pool.capture = None

    audio.audio_mode = session_settings.get('audio_mode', audio.default_audio_mode)

    def launch_eye_process(eye_id, delay=0):
        n = {'subject': 'eye_process.should_start.{}'.format(eye_id),
             'eye_id': eye_id, 'delay': delay}
        ipc_pub.notify(n)

    def stop_eye_process(eye_id):
        n = {'subject': 'eye_process.should_stop.{}'.format(eye_id), 'eye_id': eye_id,'delay':0.2}
        ipc_pub.notify(n)

    def start_stop_eye(eye_id, make_alive):
        if make_alive:
            launch_eye_process(eye_id)
        else:
            stop_eye_process(eye_id)

    def set_detection_mapping_mode(new_mode):
        n = {'subject': 'set_detection_mapping_mode', 'mode': new_mode}
        ipc_pub.notify(n)

    def handle_notifications(n):
        subject = n['subject']
        if subject == 'set_detection_mapping_mode':
            if n['mode'] == '2d':
                if ("Vector_Gaze_Mapper" in
                        g_pool.active_gaze_mapping_plugin.class_name):
                    logger.warning("The gaze mapper is not supported in 2d mode. Please recalibrate.")
                    g_pool.plugins.add(g_pool.plugin_by_name['Dummy_Gaze_Mapper'])
            g_pool.detection_mapping_mode = n['mode']
        elif subject == 'start_plugin':
            g_pool.plugins.add(g_pool.plugin_by_name[n['name']], args=n.get('args', {}))
        elif subject == 'stop_plugin':
            for p in g_pool.plugins:
                if p.class_name == n['name']:
                    p.alive = False
                    g_pool.plugins.clean()
        elif subject == 'eye_process.started':
            n = {'subject': 'set_detection_mapping_mode',
                 'mode': g_pool.detection_mapping_mode}
            ipc_pub.notify(n)
        elif subject.startswith('meta.should_doc'):
            ipc_pub.notify({'subject': 'meta.doc',
                            'actor': g_pool.app,
                            'doc': world.__doc__})
            for p in g_pool.plugins:
                if (p.on_notify.__doc__
                        and p.__class__.on_notify != Plugin.on_notify):
                    ipc_pub.notify({'subject': 'meta.doc',
                                    'actor': p.class_name,
                                    'doc': p.on_notify.__doc__})

    # window and gl setup
    glfw.glfwInit()
    width, height = session_settings.get('window_size', (1280+80, 720))
    main_window = glfw.glfwCreateWindow(width, height, "Pupil Capture - World")
    window_pos = session_settings.get('window_position', window_position_default)
    glfw.glfwSetWindowPos(main_window, window_pos[0], window_pos[1])
    glfw.glfwMakeContextCurrent(main_window)
    cygl.utils.init()
    g_pool.main_window = main_window

    def set_scale(new_scale):
        hdpi_factor = float(glfw.glfwGetFramebufferSize(
            main_window)[0]) / glfw.glfwGetWindowSize(main_window)[0]
        g_pool.gui_user_scale = new_scale
        window_size = camera_render_size[0]+int(icon_bar_width*g_pool.gui_user_scale*hdpi_factor),glfw.glfwGetFramebufferSize(main_window)[1]
        logger.warning(icon_bar_width*g_pool.gui_user_scale*hdpi_factor)
        glfw.glfwSetWindowSize(main_window,*window_size)

    def reset_restart():
        logger.warning("Resetting all settings and restarting Capture.")
        glfw.glfwSetWindowShouldClose(main_window, True)
        ipc_pub.notify({'subject': 'reset_restart_process.should_start'})

    def toggle_general_settings(collapsed):
        #this is the menu toggle logic.
        # Only one menu can be open.
        # If no menu is open the menubar should collapse.
        g_pool.menubar.collapsed = collapsed
        for m in g_pool.menubar.elements:
            m.collapsed = True
        general_settings.collapsed = collapsed

    # setup GUI
    g_pool.gui = ui.UI()
    g_pool.gui_user_scale = session_settings.get('gui_scale', 1.)
    g_pool.menubar = ui.Scrolling_Menu("Settings", pos=(-500, 0), size=(-80, 0), header_pos='left')
    g_pool.iconbar = ui.Scrolling_Menu("Icons",pos=(-icon_bar_width,0),size=(0,0),header_pos='hidden')
    g_pool.quickbar = ui.Stretching_Menu('Quick Bar', (0, 100), (120, -100))
    g_pool.gui.append(g_pool.menubar)
    g_pool.gui.append(g_pool.iconbar)
    g_pool.gui.append(g_pool.quickbar)

    general_settings = ui.Growing_Menu('General',header_pos='headline')
    general_settings.append(ui.Button('Reset to default settings',reset_restart))
    general_settings.append(ui.Selector('gui_user_scale', g_pool, setter=set_scale, selection=[.6, .8, 1., 1.2, 1.4], label='Interface size'))
    general_settings.append(ui.Button('Reset window size', lambda: glfw.glfwSetWindowSize(main_window,g_pool.capture.frame_size[0]+int(icon_bar_width*g_pool.gui.scale),g_pool.capture.frame_size[1])) )
    general_settings.append(ui.Selector('audio_mode', audio, selection=audio.audio_modes))
    general_settings.append(ui.Selector('detection_mapping_mode',
                                        g_pool,
                                        label='detection & mapping mode',
                                        setter=set_detection_mapping_mode,
                                        selection=['2d','3d']
                                    ))
    general_settings.append(ui.Switch('eye0_process',
                                        label='Detect eye 0',
                                        setter=lambda alive: start_stop_eye(0,alive),
                                        getter=lambda: eyes_are_alive[0].value
                                    ))
    general_settings.append(ui.Switch('eye1_process',
                                        label='Detect eye 1',
                                        setter=lambda alive: start_stop_eye(1,alive),
                                        getter=lambda: eyes_are_alive[1].value
                                    ))



    def open_plugin(plugin):
        if plugin is not "Select to load":
            g_pool.ipc_pub.notify({'subject':'start_plugin','name':plugin.__name__})
    selector_label = "Select to load"
<<<<<<< HEAD
    labels = [p.__name__.replace('_', ' ') for p in user_plugins]
    user_plugins.insert(0, selector_label)
=======
    user_launchable_plugins.sort(key=lambda p: p.__name__)
    labels = [p.__name__.replace('_', ' ') for p in user_launchable_plugins]
    user_launchable_plugins.insert(0, selector_label)
>>>>>>> 28c52ec4
    labels.insert(0, selector_label)
    general_settings.append(ui.Selector('Open plugin',
                                        selection=user_plugins,
                                        labels=labels,
                                        setter=open_plugin,
                                        getter=lambda: selector_label))

    general_settings.append(ui.Info_Text('Capture Version: {}'.format(g_pool.version)))

    g_pool.menubar.append(general_settings)
    g_pool.iconbar.append(ui.Thumb('collapsed', general_settings, label=chr(0xe8b8), on_val=False, off_val=True, setter=toggle_general_settings,label_font = 'pupil_icons'))


    # plugins that are loaded based on user settings from previous session
    g_pool.plugins = Plugin_List(g_pool, session_settings.get('loaded_plugins', default_plugins))


    # Register callbacks main_window
    glfw.glfwSetFramebufferSizeCallback(main_window, on_resize)
    glfw.glfwSetWindowIconifyCallback(main_window, on_iconify)
    glfw.glfwSetKeyCallback(main_window, on_window_key)
    glfw.glfwSetCharCallback(main_window, on_window_char)
    glfw.glfwSetMouseButtonCallback(main_window, on_window_mouse_button)
    glfw.glfwSetCursorPosCallback(main_window, on_pos)
    glfw.glfwSetScrollCallback(main_window, on_scroll)
    glfw.glfwSetDropCallback(main_window, on_drop)

    # gl_state settings
    gl_utils.basic_gl_setup()
    g_pool.image_tex = Named_Texture()

    toggle_general_settings(False)

    # now the we have  aproper window we can load the last gui configuration
    g_pool.gui.configuration = session_settings.get('ui_config', {})

    # create a timer to control window update frequency
    window_update_timer = timer(1 / 60)
    def window_should_update():
        return next(window_update_timer)

    # set up performace graphs:
    pid = os.getpid()
    ps = psutil.Process(pid)
    ts = g_pool.get_timestamp()

    cpu_graph = graph.Bar_Graph()
    cpu_graph.pos = (20, 130)
    cpu_graph.update_fn = ps.cpu_percent
    cpu_graph.update_rate = 5
    cpu_graph.label = 'CPU %0.1f'

    fps_graph = graph.Bar_Graph()
    fps_graph.pos = (140, 130)
    fps_graph.update_rate = 5
    fps_graph.label = "%0.0f FPS"

    pupil0_graph = graph.Bar_Graph(max_val=1.0)
    pupil0_graph.pos = (260, 130)
    pupil0_graph.update_rate = 5
    pupil0_graph.label = "id0 conf: %0.2f"
    pupil1_graph = graph.Bar_Graph(max_val=1.0)
    pupil1_graph.pos = (380, 130)
    pupil1_graph.update_rate = 5
    pupil1_graph.label = "id1 conf: %0.2f"
    pupil_graphs = pupil0_graph, pupil1_graph
    g_pool.graphs = [cpu_graph, fps_graph, pupil0_graph, pupil1_graph]

    # trigger setup of window and gl sizes
    on_resize(main_window, *glfw.glfwGetFramebufferSize(main_window))

    if session_settings.get('eye1_process_alive', False):
        launch_eye_process(1, delay=0.6)
    if session_settings.get('eye0_process_alive', True):
        launch_eye_process(0, delay=0.3)

    ipc_pub.notify({'subject': 'world_process.started'})
    logger.warning('Process started.')

    # Event loop
    while not glfw.glfwWindowShouldClose(main_window):

        # fetch newest notifications
        new_notifications = []
        while notify_sub.new_data:
            t, n = notify_sub.recv()
            new_notifications.append(n)

        # notify each plugin if there are new notifications:
        for n in new_notifications:
            handle_notifications(n)
            for p in g_pool.plugins:
                p.on_notify(n)


        #a dictionary that allows plugins to post and read events
        events = {}
        # report time between now and the last loop interation
        events['dt'] = get_dt()

        # allow each Plugin to do its work.
        for p in g_pool.plugins:
            p.recent_events(events)

        # check if a plugin need to be destroyed
        g_pool.plugins.clean()

        # update performace graphs
        if 'frame' in events:
            t = events["frame"].timestamp
            dt, ts = t-ts, t
            try:
                fps_graph.add(1./dt)
            except ZeroDivisionError:
                pass
        for p in events["pupil_positions"]:
            pupil_graphs[p['id']].add(p['confidence'])
        cpu_graph.update()

        # send new events to ipc:
        del events['pupil_positions']  # already on the wire
        del events['gaze_positions']  # sent earlier
        if 'frame' in events:
            del events['frame']  # send explicity with frame publisher
        if 'depth_frame' in events:
            del events['depth_frame']
        if 'audio_packets' in events:
            del events['audio_packets']
        del events['dt']  # no need to send this
        for topic, data in events.items():
            assert(isinstance(data, (list, tuple)))
            for d in data:
                ipc_pub.send(topic, d)

        glfw.glfwMakeContextCurrent(main_window)
        # render visual feedback from loaded plugins
        if window_should_update() and gl_utils.is_window_visible(main_window):

            gl_utils.glViewport(0,0,*camera_render_size)
            for p in g_pool.plugins:
                p.gl_display()
            gl_utils.glViewport(0,0,*window_size)
            for g in g_pool.graphs:
                g.draw()

            unused_elements = g_pool.gui.update()
            for button, action, mods in unused_elements.buttons:
                pos = glfw.glfwGetCursorPos(main_window)
                pos = normalize(pos, camera_render_size)
                # Position in img pixels
                pos = denormalize(pos, g_pool.capture.frame_size)
                for p in g_pool.plugins:
                    p.on_click(pos, button, action)

            for key, scancode, action, mods in unused_elements.keys:
                for p in g_pool.plugins:
                    p.on_key(key, scancode, action, mods)

            for char_ in unused_elements.chars:
                for p in g_pool.plugins:
                    p.on_char(char_)

            glfw.glfwSwapBuffers(main_window)
        glfw.glfwPollEvents()

    glfw.glfwRestoreWindow(main_window)  # need to do this for windows os
    session_settings['loaded_plugins'] = g_pool.plugins.get_initializers()
    session_settings['gui_scale'] = g_pool.gui_user_scale
    session_settings['ui_config'] = g_pool.gui.configuration
    session_settings['window_size'] = glfw.glfwGetWindowSize(main_window)
    session_settings['window_position'] = glfw.glfwGetWindowPos(main_window)
    session_settings['version'] = str(g_pool.version)
    session_settings['eye0_process_alive'] = eyes_are_alive[0].value
    session_settings['eye1_process_alive'] = eyes_are_alive[1].value
    session_settings['detection_mapping_mode'] = g_pool.detection_mapping_mode
    session_settings['audio_mode'] = audio.audio_mode
    session_settings.close()

    # de-init all running plugins
    for p in g_pool.plugins:
        p.alive = False
    g_pool.plugins.clean()

    g_pool.gui.terminate()
    glfw.glfwDestroyWindow(main_window)
    glfw.glfwTerminate()


    # shut down eye processes:
    stop_eye_process(0)
    stop_eye_process(1)

    logger.info("Process shutting down.")
    ipc_pub.notify({'subject': 'world_process.stopped'})



def reset_restart(ipc_push_url,user_dir):
    import glob, os, time

    # networking
    import zmq
    import zmq_tools
    # zmq ipc setup
    zmq_ctx = zmq.Context()
    ipc_pub = zmq_tools.Msg_Dispatcher(zmq_ctx, ipc_push_url)

    time.sleep(1)

    for f in glob.glob(os.path.join(user_dir,'user_settings_*')):
        print(f)
        os.remove(f)

    ipc_pub.notify({'subject': 'world_process.should_start'})
    time.sleep(1)


def world_profiled(timebase, eyes_are_alive, ipc_pub_url, ipc_sub_url,
                   ipc_push_url, user_dir, version):
    import cProfile
    import subprocess
    import os
    from .world import world
    cProfile.runctx("world(timebase, eyes_are_alive, ipc_pub_url,ipc_sub_url,ipc_push_url,user_dir,version)",
                    {'timebase': timebase, 'eyes_are_alive': eyes_are_alive, 'ipc_pub_url': ipc_pub_url,
                     'ipc_sub_url': ipc_sub_url, 'ipc_push_url': ipc_push_url, 'user_dir': user_dir,
                     'version': version}, locals(), "world.pstats")
    loc = os.path.abspath(__file__).rsplit('pupil_src', 1)
    gprof2dot_loc = os.path.join(
        loc[0], 'pupil_src', 'shared_modules', 'gprof2dot.py')
    subprocess.call("python " + gprof2dot_loc + " -f pstats world.pstats | dot -Tpng -o world_cpu_time.png", shell=True)
    print("created cpu time graph for world process. Please check out the png next to the world.py file")<|MERGE_RESOLUTION|>--- conflicted
+++ resolved
@@ -152,15 +152,6 @@
 
     # manage plugins
     runtime_plugins = import_runtime_plugins(os.path.join(g_pool.user_dir, 'plugins'))
-<<<<<<< HEAD
-    user_plugins = [Audio_Capture, Pupil_Groups, Frame_Publisher, Pupil_Remote, Time_Sync, Surface_Tracker,
-                    Annotation_Capture, Log_History, Fixation_Detector, Blink_Detection,
-                    Remote_Recorder,Accuracy_Visualizer]
-    system_plugins = [Log_Display, Display_Recent_Gaze, Recorder, Pupil_Data_Relay] + manager_classes + source_classes
-    plugins = system_plugins + user_plugins + runtime_plugins + calibration_plugins + gaze_mapping_plugins
-    user_plugins += [p for p in runtime_plugins if not isinstance(p, (Base_Manager, Base_Source, Calibration_Plugin, Gaze_Mapping_Plugin))]
-    g_pool.plugin_by_name = {p.__name__: p for p in plugins}
-=======
     calibration_plugins += [p for p in runtime_plugins if issubclass(p, Calibration_Plugin)]
     runtime_plugins = [p for p in runtime_plugins if not issubclass(p, Calibration_Plugin)]
     manager_classes += [p for p in runtime_plugins if issubclass(p, Base_Manager)]
@@ -173,7 +164,6 @@
                        + gaze_mapping_plugins + manager_classes + source_classes)
     name_by_index = [p.__name__ for p in plugin_by_index]
     plugin_by_name = dict(zip(name_by_index, plugin_by_index))
->>>>>>> 28c52ec4
 
     default_capture_settings = {
         'preferred_names': ["Pupil Cam1 ID2", "Logitech Camera", "(046d:081d)",
@@ -377,23 +367,18 @@
                                         getter=lambda: eyes_are_alive[1].value
                                     ))
 
-
+    selector_label = "Select to load"
 
     def open_plugin(plugin):
-        if plugin is not "Select to load":
-            g_pool.ipc_pub.notify({'subject':'start_plugin','name':plugin.__name__})
-    selector_label = "Select to load"
-<<<<<<< HEAD
-    labels = [p.__name__.replace('_', ' ') for p in user_plugins]
-    user_plugins.insert(0, selector_label)
-=======
+        if plugin != selector_label:
+            g_pool.ipc_pub.notify({'subject': 'start_plugin', 'name': plugin.__name__})
+
     user_launchable_plugins.sort(key=lambda p: p.__name__)
     labels = [p.__name__.replace('_', ' ') for p in user_launchable_plugins]
     user_launchable_plugins.insert(0, selector_label)
->>>>>>> 28c52ec4
     labels.insert(0, selector_label)
     general_settings.append(ui.Selector('Open plugin',
-                                        selection=user_plugins,
+                                        selection=user_launchable_plugins,
                                         labels=labels,
                                         setter=open_plugin,
                                         getter=lambda: selector_label))
